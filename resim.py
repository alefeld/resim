--- conflicted
+++ resolved
@@ -179,40 +179,24 @@
             self.roll("???")
 
         event_adjustments = {
-<<<<<<< HEAD
             "2021-04-14T15:11:07.771Z": -1,  # fix for missing data
             "2021-04-14T15:08:13.155Z": -1,  # fix for missing data
             "2021-04-14T17:06:28.047Z": -2,  # i don't know
             "2021-04-14T19:07:51.129Z": -2,  # may be attractor-relayed?
-=======
-            "2021-04-14T15:11:07.771Z": -1, # fix for missing data
-            "2021-04-14T15:08:13.155Z": -1, # fix for missing data
-            "2021-04-14T17:06:28.047Z": -2, # i don't know
-            "2021-04-14T19:07:51.129Z": -2, # may be attractor-relayed?
->>>>>>> 2fb29120
             "2021-04-20T12:00:00.931Z": -1,  # item damage at end of game??
             "2021-04-20T15:31:03.368Z": 1,  # ???
             "2021-04-21T04:24:42.674Z": 1,
             "2021-05-10T19:28:42.723Z": 1,
             "2021-05-17T23:10:48.902Z": 1,  # dp item damage rolls...?
-<<<<<<< HEAD
             "2021-05-18T02:14:12.542Z": 1,  # AA blood roll on the previous event needs to be fixed
-=======
->>>>>>> 2fb29120
             "2021-05-18T02:22:44.148Z": 1,  # idk
             "2021-05-20T12:18:08.800Z": 1,  # drumsolo walk
             "2021-05-20T12:19:08.611Z": 1,  # drumsolo walk
             "2021-05-20T12:20:13.495Z": 1,  # drumsolo walk
             "2021-05-20T12:29:39.279Z": 1,  # drumsolo walk?
             "2021-05-21T18:27:35.164Z": 1,  # another walk with bases loaded
-<<<<<<< HEAD
             # "2021-05-21T01:02:36.430Z": 1,  # party time align?
             "2021-05-21T01:02:40.772Z": 1,
-=======
-            "2021-05-21T01:02:36.430Z": 1,  # party time align?
-
-
->>>>>>> 2fb29120
             # these three all seem double strike related, but i can't figure out why
             "2021-05-21T15:11:59.315Z": -1,
             "2021-05-21T15:18:16.240Z": -1,
@@ -561,16 +545,15 @@
             if self.event["created"] == "2021-05-20T23:02:11.327Z":
                 self.roll("extra for some reason")
 
-<<<<<<< HEAD
+            if self.event["created"] == "2021-05-20T23:02:11.327Z":
+                self.roll("extra for some reason")
+
             if (
-                "was restored!" in self.desc
+                "was restored!" in self.desc or "were restored!" in self.desc
                 or "were restored!" in self.desc
                 or "was repaired." in self.desc
                 or "were repaired." in self.desc
             ):
-=======
-            if "was restored!" in self.desc or "were restored!" in self.desc or "was repaired." in self.desc or "were repaired." in self.desc:
->>>>>>> 2fb29120
                 self.roll("restore item??")
                 self.roll("restore item??")
                 self.roll("restore item??")
@@ -696,17 +679,10 @@
                 "4ed7ce17-f47d-41ce-aad3-1089ab54bd2c": 2,
                 "9a5b1658-0924-43ef-a417-e7de8076a57c": 1,
                 "e1c383ab-efc0-49ad-91e2-3d29cca47a90": 8,  # prize match
-<<<<<<< HEAD
                 "aa55aab8-cb03-4483-b5b9-393060310e76": 35,  # prize match x2
                 "b62e2bd0-333e-4462-a84d-5aecabd0c1bc": 1,
                 "45f65a7f-ed58-4482-8139-92d2e2ef7bfa": 1,
                 "7c52ac86-1994-4b99-9b9c-ff8850bd4608": 32,  # prize match x2
-=======
-                "aa55aab8-cb03-4483-b5b9-393060310e76": 35, # prize match x2
-                "b62e2bd0-333e-4462-a84d-5aecabd0c1bc": 1,
-                "45f65a7f-ed58-4482-8139-92d2e2ef7bfa": 1,
-                "7c52ac86-1994-4b99-9b9c-ff8850bd4608": 32, # prize match x2
->>>>>>> 2fb29120
                 "9291e5ce-a49f-44dc-9bb4-747bc783c351": 1,
                 "33415dda-9822-4bfd-b943-b8f7c4fb3af4": 1,
                 "0b82745a-e797-4256-9ce7-9868253a9e4b": 1,
@@ -902,10 +878,6 @@
                     self.roll("charm item damage???")
                     # self.roll("charm item damage???")
 
-<<<<<<< HEAD
-=======
-
->>>>>>> 2fb29120
                 # okay so this might need to be a proper "handle_batter_reverb" but i don't trust this
                 # so uhhh
                 if self.event["created"] == "2021-05-21T01:22:53.936Z":
@@ -1438,7 +1410,6 @@
                     if is_fc:
                         # so this is a rough outline, we could probably clean up this logic
                         damage_runners = []
-<<<<<<< HEAD
 
                         if self.update["basesOccupied"] == [2, 1, 0]:
                             damage_runners = [1, 0]  # does not include a 2 atvl
@@ -1446,24 +1417,11 @@
                             damage_runners = [0]  # unsure
                         elif self.update["basesOccupied"] == [2, 0]:
                             damage_runners = [2, 2]  # this one is correct
-=======
-                        
-                        if self.update["basesOccupied"] == [2, 1, 0]:
-                            damage_runners = [1, 0] # does not include a 2 atvl
-                        elif self.update["basesOccupied"] == [1, 0]:
-                            damage_runners = [0] # unsure
-                        elif self.update["basesOccupied"] == [2, 0]:
-                            damage_runners = [2, 2] # this one is correct
->>>>>>> 2fb29120
                         elif self.update["basesOccupied"] == [0]:
                             damage_runners = []
 
                         for rbase in damage_runners:
-<<<<<<< HEAD
-                            idx = self.update["basesOccupied"].index(rbase)
-=======
                             idx = self.update['basesOccupied'].index(rbase)
->>>>>>> 2fb29120
                             runner_id = self.update["baseRunners"][idx]
                             runner = self.data.get_player(runner_id)
                             self.damage(runner, "runner")
@@ -2402,7 +2360,6 @@
                 if swept_players:
                     # todo: what are the criteria here
                     has_undertaker = False
-<<<<<<< HEAD
                     players = (
                         self.batting_team.lineup + self.batting_team.rotation
                     )  # + self.pitching_team.lineup + self.pitching_team.rotation
@@ -2413,12 +2370,6 @@
                             and not player.has_any(Mod.ELSEWHERE)
                             and player_id not in swept_players
                         ):
-=======
-                    players = self.batting_team.lineup + self.batting_team.rotation# + self.pitching_team.lineup + self.pitching_team.rotation
-                    for player_id in players:
-                        player = self.data.get_player(player_id)
-                        if player.has_mod(Mod.UNDERTAKER) and not player.has_any(Mod.ELSEWHERE) and player_id not in swept_players:
->>>>>>> 2fb29120
                             has_undertaker = True
 
                     if has_undertaker:
@@ -2747,10 +2698,6 @@
         if (
             (17, 0) <= (self.season, self.day)
             and secret_runner_id == "070758a0-092a-4a2c-8a16-253c835887cb"
-<<<<<<< HEAD
-=======
-
->>>>>>> 2fb29120
             # both firefighters games, where alx is in the ffs shadows
             and self.game_id not in ["377f87df-36aa-4fac-bc97-59c24efb684b", "bfd8dc98-f35a-49d0-b810-2ee38fb6886f"]
         ):
@@ -3036,28 +2983,16 @@
             # event where our formula registers a ball but we know it's a strike by roll count
             # ideally we'd get rid of these and our formula would just guess right but alas
             double_strike_overrides = {
-<<<<<<< HEAD
                 # fragment 1:
+                "2021-05-18T14:00:51.704Z": True,
                 "2021-05-18T00:00:55.970Z": True,
                 "2021-05-18T00:12:17.263Z": True,
                 "2021-05-18T01:07:53.312Z": True,
                 # "2021-05-18T02:14:14.532Z": True,  # I REALLY don't like this one!!!! Something else is wrong!!!
-=======
-                "2021-05-18T02:11:28.635Z": True,
-                "2021-05-18T14:00:51.704Z": True,
-                "2021-05-18T14:15:14.700Z": True,
-                "2021-05-18T16:06:13.149Z": True,
-                "2021-05-18T16:09:43.915Z": True,
-                "2021-05-18T21:01:25.977Z": True,
-                "2021-05-18T23:07:53.240Z": True,
-                "2021-05-19T01:09:58.718Z": True,
-                "2021-05-18T02:14:14.532Z": True,
->>>>>>> 2fb29120
                 "2021-05-18T02:17:39.455Z": True,
                 # fragment 2:
                 "2021-05-19T05:20:20.513Z": True,
                 "2021-05-19T13:11:36.731Z": True,
-<<<<<<< HEAD
                 # fragment 3:
                 "2021-05-20T14:18:35.226Z": True,
                 # fragment 4:
@@ -3066,28 +3001,6 @@
                 "2021-05-20T17:22:31.407Z": True,
                 "2021-05-20T17:24:46.963Z": True,
                 # fragment 5: none anymore!
-=======
-                "2021-05-19T16:10:47.907Z": True,
-                "2021-05-19T16:16:29.241Z": True,
-                "2021-05-19T16:26:20.125Z": True,
-                "2021-05-19T17:11:42.669Z": True,
-                "2021-05-20T10:09:22.501Z": False,
-                "2021-05-20T13:03:47.007Z": True,
-                "2021-05-20T13:25:35.029Z": True,
-                "2021-05-20T15:10:58.338Z": True,
-                "2021-05-20T17:02:04.119Z": True,
-                "2021-05-20T17:22:31.407Z": True,
-                "2021-05-20T17:24:46.963Z": True,
-                "2021-05-21T02:26:48.533Z": False,
-                "2021-05-21T05:13:17.792Z": False,
-                "2021-05-21T05:18:07.854Z": False,
-                "2021-05-21T08:07:15.422Z": False,
-                "2021-05-21T08:16:50.192Z": False,
-                "2021-05-21T11:22:13.815Z": False,
-                "2021-05-21T15:11:44.709Z": False,
-                "2021-05-20T09:13:42.884Z": False,
-                "2021-05-20T14:18:35.226Z": True,
->>>>>>> 2fb29120
             }
 
             if self.event["created"] in double_strike_overrides:
@@ -3190,10 +3103,7 @@
             self.next_update["basesOccupied"] if self.next_update else None,
             self.get_stat_meta(),
             save_objects,
-<<<<<<< HEAD
             self.event['created'],
-=======
->>>>>>> 2fb29120
         )
 
     def setup_data(self, event):
